--- conflicted
+++ resolved
@@ -37,6 +37,7 @@
 	Content     string
 }
 
+// Error is the default message errs class
 var Error = errs.Class("Email message error")
 
 // Bytes builds message and returns result as bytes
@@ -88,14 +89,7 @@
 				return nil, Error.Wrap(err)
 			}
 
-<<<<<<< HEAD
 			defer func() { err = errs.Combine(err, enc.Close()) }()
-=======
-			err = enc.Close()
-			if err != nil {
-				return nil, Error.Wrap(err)
-			}
->>>>>>> 9db4e18b
 		}
 
 		for _, part := range msg.Parts {
